--- conflicted
+++ resolved
@@ -1731,10 +1731,6 @@
                 Wallet::derive_stats_account(taker_account_referrer),
                 false,
             ));
-<<<<<<< HEAD
-=======
-            accounts.push(AccountMeta::new(*taker_account_referrer, false));
->>>>>>> 7944ddd4
         }
 
         self.ixs.push(Instruction {
