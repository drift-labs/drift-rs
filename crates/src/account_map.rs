--- conflicted
+++ resolved
@@ -168,25 +168,14 @@
     use solana_sdk::pubkey;
 
     use super::*;
-<<<<<<< HEAD
-    use crate::{accounts::User, constants::DEFAULT_PUBKEY, utils::test_envs::mainnet_endpoint, Wallet};
-=======
     use crate::{
         accounts::User, constants::DEFAULT_PUBKEY, utils::test_envs::mainnet_endpoint, Wallet,
     };
->>>>>>> 9e08dbee
 
     #[tokio::test]
     async fn test_user_subscribe() {
         let _ = env_logger::try_init();
-<<<<<<< HEAD
-        let account_map = AccountMap::new(
-            mainnet_endpoint().into(),
-            CommitmentConfig::confirmed(),
-        );
-=======
         let account_map = AccountMap::new(mainnet_endpoint().into(), CommitmentConfig::confirmed());
->>>>>>> 9e08dbee
         let user_1 = Wallet::derive_user_account(
             &pubkey!("DxoRJ4f5XRMvXU9SGuM4ZziBFUxbhB3ubur5sVZEvue2"),
             0,
