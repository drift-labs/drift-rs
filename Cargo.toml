[package]
name = "drift-rs"
version = "1.0.0-alpha.16"
edition = "2021"
build = "build.rs"
license = "Apache-2.0"
readme = "README.md"
repository = "https://github.com/drift-labs/drift-rs"
homepage = "https://drift.trade"
description = """
Rust SDK for Drift V2 Protocol on the Solana blockchain.
"""
categories = ["cryptography::cryptocurrencies", "api-bindings"]
keywords = ["solana", "dex", "drift", "sdk"]

[lib]
path = "crates/src/lib.rs"

[features]
# run integration tests against RPC nodes
rpc_tests = []
# make more variables public - use with caution
unsafe_pub = []
titan = ["titan-swap-api-client"] 

[dependencies]
abi_stable = { version = "0.11", default-features = false }
ahash = "0.8.12"
anchor-lang = { version = "0.32.1", features = ["derive"] }
arrayvec = "0.7.6"
base64 = "0.22"
bytemuck = "1.17"
crossbeam = "0.8.4"
dashmap = "6"
env_logger = "0.11"
futures-util = "0.3"
fxhash = "0.2.1"
hex = "0.4"
jupiter-swap-api-client = { git = "https://github.com/jup-ag/jupiter-swap-api-client", package = "jupiter-swap-api-client" }
log = "0.4"
pythnet-sdk = "2"
regex = "1.10"
serde = { version = "1", features = ["derive"] }
serde_json = "1"
solana-account-decoder-client-types = "2"
solana-rpc-client = "2"
solana-rpc-client-api = "2"
solana-sdk = "2"
solana-transaction-status = "2"
spl-associated-token-account = "7.0"
thiserror = "1"
tokio = { version = "1.48", features = ["full"] }
tokio-stream = "0.1.17"
<<<<<<< HEAD
tokio-tungstenite = { version = "0.26", features = ["native-tls"] }
yellowstone-grpc-client = { git = "https://github.com/rpcpool/yellowstone-grpc", branch = "master" }
yellowstone-grpc-proto = { git = "https://github.com/rpcpool/yellowstone-grpc", branch = "master" }
=======
tokio-tungstenite = { version = "0.28", features = ["native-tls"] }
yellowstone-grpc-client = { git = "https://github.com/rpcpool/yellowstone-grpc", rev = "660797" }
yellowstone-grpc-proto = { git = "https://github.com/rpcpool/yellowstone-grpc", rev = "660797" }

>>>>>>> bb9bc72a
drift-pubsub-client = { version = "0.1.1", path = "crates/pubsub-client" }
titan-swap-api-client = { git = "https://github.com/0xahzam/titan-swap-api-client.git", optional = true }

[dev-dependencies]
bytes = "1"
hex-literal = "0.4"
solana-account-decoder = "2"
toml = "0.8"

[build-dependencies]
drift-idl-gen = { version = "0.2", path = "crates/drift-idl-gen" }<|MERGE_RESOLUTION|>--- conflicted
+++ resolved
@@ -45,22 +45,15 @@
 solana-account-decoder-client-types = "2"
 solana-rpc-client = "2"
 solana-rpc-client-api = "2"
-solana-sdk = "2"
+solana-sdk = "2" 
 solana-transaction-status = "2"
 spl-associated-token-account = "7.0"
 thiserror = "1"
 tokio = { version = "1.48", features = ["full"] }
 tokio-stream = "0.1.17"
-<<<<<<< HEAD
-tokio-tungstenite = { version = "0.26", features = ["native-tls"] }
-yellowstone-grpc-client = { git = "https://github.com/rpcpool/yellowstone-grpc", branch = "master" }
-yellowstone-grpc-proto = { git = "https://github.com/rpcpool/yellowstone-grpc", branch = "master" }
-=======
 tokio-tungstenite = { version = "0.28", features = ["native-tls"] }
 yellowstone-grpc-client = { git = "https://github.com/rpcpool/yellowstone-grpc", rev = "660797" }
 yellowstone-grpc-proto = { git = "https://github.com/rpcpool/yellowstone-grpc", rev = "660797" }
-
->>>>>>> bb9bc72a
 drift-pubsub-client = { version = "0.1.1", path = "crates/pubsub-client" }
 titan-swap-api-client = { git = "https://github.com/0xahzam/titan-swap-api-client.git", optional = true }
 
