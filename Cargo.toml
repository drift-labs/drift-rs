--- conflicted
+++ resolved
@@ -17,15 +17,11 @@
 path = "crates/src/lib.rs"
 
 [features]
-<<<<<<< HEAD
 dlob = ["rayon"]
 # run integration tests against RPC nodes
-=======
->>>>>>> ca0884b9
 rpc_tests = []
 
 [dependencies]
-<<<<<<< HEAD
 abi_stable = "0.11"
 anchor-lang = "*"
 base64 = "0.21"
@@ -37,21 +33,6 @@
 log = "*"
 rayon = { version = "1.9.0", optional = true }
 regex = "1.10"
-=======
-anchor-lang = "=0.29.0"
-base64 = "0.13"
-bytemuck = "1.13.0"
-dashmap = "5.5.3"
-drift = { git = "https://github.com/drift-labs/protocol-v2.git", tag = "v2.93.0", features = [
-    "mainnet-beta", "drift-rs"
-] }
-env_logger = "0.10.1"
-fnv = "1.0.7"
-futures-util = "0.3.29"
-log = "0.4.20"
-rayon = "1.9.0"
-regex = "1.10.2"
->>>>>>> ca0884b9
 reqwest = "*"
 serde = { version = "*", features = ["derive"] }
 serde_json = "*"
@@ -70,14 +51,7 @@
 futures = "0.3"
 hex = "*"
 hex-literal = "*"
-<<<<<<< HEAD
 spl-associated-token-account = "4.0.0"
 
 [build-dependencies]
-drift-idl-gen = { "path" = "crates/drift-idl-gen"}
-=======
-pyth = { git = "https://github.com/drift-labs/protocol-v2.git", tag = "v2.93.0", features = [
-    "no-entrypoint",
-] }
-spl-associated-token-account = "1.1.2"
->>>>>>> ca0884b9
+drift-idl-gen = { "path" = "crates/drift-idl-gen"}