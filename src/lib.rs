--- conflicted
+++ resolved
@@ -73,13 +73,10 @@
 pub mod auction_subscriber;
 pub mod dlob_client;
 pub mod event_subscriber;
-<<<<<<< HEAD
 pub mod marketmap;
 pub mod oraclemap;
-=======
 #[cfg(feature = "jit")]
 pub mod jit_client;
->>>>>>> 6b3e753f
 pub mod slot_subscriber;
 pub mod usermap;
 
