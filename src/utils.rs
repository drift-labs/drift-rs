--- conflicted
+++ resolved
@@ -137,11 +137,11 @@
     }
 }
 
-<<<<<<< HEAD
 /// Helper to deserialize account data as `T`
 pub fn deserialize_account<T: anchor_lang::AccountDeserialize>(data: &mut &[u8]) -> Option<T> {
     T::try_deserialize(data).ok()
-=======
+}
+
 pub(crate) fn zero_account_to_bytes<T: bytemuck::Pod + anchor_lang::Discriminator>(
     account: T,
 ) -> Vec<u8> {
@@ -149,7 +149,6 @@
     account_data[0..8].copy_from_slice(bytemuck::bytes_of(&T::DISCRIMINATOR));
     account_data[8..].copy_from_slice(bytemuck::bytes_of(&account));
     account_data
->>>>>>> 755d40d4
 }
 
 #[cfg(any(test, test_utils))]
